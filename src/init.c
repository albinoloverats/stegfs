/*
 * stegfs ~ a steganographic file system for unix-like systems
 * Copyright © 2007-2015, albinoloverats ~ Software Development
 * email: stegfs@albinoloverats.net
 *
 * This program is free software: you can redistribute it and/or modify
 * it under the terms of the GNU General Public License as published by
 * the Free Software Foundation, either version 3 of the License, or
 * (at your option) any later version.
 *
 * This program is distributed in the hope that it will be useful,
 * but WITHOUT ANY WARRANTY; without even the implied warranty of
 * MERCHANTABILITY or FITNESS FOR A PARTICULAR PURPOSE.  See the
 * GNU General Public License for more details.
 *
 * You should have received a copy of the GNU General Public License
 * along with this program.  If not, see <http://www.gnu.org/licenses/>.
 *
 */

#include <errno.h>
#include <stdio.h>
#include <stdlib.h>
#include <unistd.h>

#include <sys/stat.h>

#include <ctype.h>
#include <string.h>
#include <stdbool.h>

#include "common/common.h"
#include "common/error.h"
#include "common/ccrypt.h"

#include "stegfs.h"
#include "init.h"

static void print_version(void);
static void print_usage(void);
static void print_help(void);

static char *extract_long_option(char *);

extern args_t init(int argc, char **argv, char **fuse)
{
<<<<<<< HEAD
	args_t a = { NULL,
				 NULL,
				 DEFAULT_CIPHER,
				 DEFAULT_HASH,
				 DEFAULT_MODE,
				 DEFAULT_COPIES,
				 0,
				 false,
				 false,
				 false,
				 false,
				 false
	};
	/*
	 * parse commandline arguments
	 */
	for (int i = 1, j = 1; i < argc; i++)
	{
		if (!strcmp("--version", argv[i]) || !strcmp("-v", argv[i]))
			show_version();
		else if (!strcmp("--licence", argv[i]) || !strcmp("-l", argv[i]))
			show_licence();
		else if (!strcmp("--help", argv[i]) || !strcmp("-h", argv[i]))
		{
			if (is_stegfs())
				print_help();
			else
				show_help();
			a.help = true;
			if (fuse)
			{
				fuse[j] = "-h";
				j++;
			}
		}
		else if (!strcmp("--cipher", argv[i]) || !strcmp("-c", argv[i]))
		{
			if (argv[i][1] == '-')
			{
				char *x = extract_long_option(argv[i]);
				a.cipher = cipher_id_from_name(x);
				free(x);
			}
			else
				a.cipher = cipher_id_from_name(argv[(++i)]);
		}
		else if (!strcmp("--hash", argv[i]) || !strcmp("-h", argv[i]))
		{
			if (argv[i][1] == '-')
			{
				char *x = extract_long_option(argv[i]);
				a.hash = hash_id_from_name(x);
				free(x);
			}
			else
				a.hash = hash_id_from_name(argv[(++i)]);
		}
		else if (!strcmp("--mode", argv[i]) || !strcmp("-m", argv[i]))
		{
			if (argv[i][1] == '-')
			{
				char *x = extract_long_option(argv[i]);
				a.mode = mode_id_from_name(x);
				free(x);
			}
			else
				a.mode = mode_id_from_name(argv[(++i)]);
		}
		else if (!strcmp("--paranoid", argv[i]) || !strcmp("-p", argv[i]))
			a.paranoid = true;
		else if (!strcmp("--duplicates", argv[i]) || !strcmp("-x", argv[i]))
			a.duplicates = true;
		else if (!is_stegfs() && (!strcmp("--size", argv[i]) || !strcmp("-z", argv[i])))
		{
			char *s = NULL;
			if (argv[i][1] == '-')
				s = argv[i][0] + strchr(argv[i], '=') + sizeof(char);
			else
				s = argv[(++i)];
			/*
			 * parse the value for our file system size (if using a file on an
			 * existing file system) allowing for suffixes: MB, GB, TB, PB and
			 * EB - sizes less than 1MB or greater than an Exbibyte are not yet
			 * supported
			 */
			char *f;
			a.size = strtol(s, &f, 0);
			switch (toupper(f[0]))
			{
				case 'E':
					a.size *= KILOBYTE; /* Ratio between EB and PB (ditto below) */
				case 'P':
					a.size *= KILOBYTE;
				case 'T':
					a.size *= KILOBYTE;
				case 'G':
					a.size *= KILOBYTE;
				case 'M':
				case '\0':
					a.size *= MEGABYTE;
					break;
				default:
					die("unknown size suffix %c", f[0]);
			}
=======
    args_t a = { NULL,
                 NULL,
                 DEFAULT_CIPHER,
                 DEFAULT_MODE,
                 DEFAULT_HASH,
                 DEFAULT_COPIES,
                 0,
                 false,
                 false,
                 false,
                 false,
                 false
    };
    /*
     * parse commandline arguments
     */
    for (int i = 1, j = 1; i < argc; i++)
    {
        if (!strcmp("--version", argv[i]) || !strcmp("-v", argv[i]))
            show_version();
        else if (!strcmp("--licence", argv[i]) || !strcmp("-l", argv[i]))
            show_licence();
        else if (!strcmp("--help", argv[i]) || !strcmp("-h", argv[i]))
        {
            if (is_stegfs())
                print_help();
            else
                show_help();
            a.help = true;
            if (fuse)
            {
                fuse[j] = "-h";
                j++;
            }
        }
        else if (!strcmp("--cipher", argv[i]) || !strcmp("-c", argv[i]))
        {
            if (argv[i][1] == '-')
            {
                char *x = extract_long_option(argv[i]);
                a.cipher = cipher_id_from_name(x);
                free(x);
            }
            else
                a.cipher = cipher_id_from_name(argv[(++i)]);
        }
        else if (!strcmp("--hash", argv[i]) || !strcmp("-h", argv[i]))
        {
            if (argv[i][1] == '-')
            {
                char *x = extract_long_option(argv[i]);
                a.hash = hash_id_from_name(x);
                free(x);
            }
            else
                a.hash = hash_id_from_name(argv[(++i)]);
        }
        else if (!strcmp("--mode", argv[i]) || !strcmp("-m", argv[i]))
        {
            if (argv[i][1] == '-')
            {
                char *x = extract_long_option(argv[i]);
                a.mode = mode_id_from_name(x);
                free(x);
            }
            else
                a.mode = mode_id_from_name(argv[(++i)]);
        }
        else if (!strcmp("--paranoid", argv[i]) || !strcmp("-p", argv[i]))
            a.paranoid = true;
        else if (!strcmp("--duplicates", argv[i]) || !strcmp("-x", argv[i]))
            a.duplicates = true;
        else if (!is_stegfs() && (!strcmp("--size", argv[i]) || !strcmp("-z", argv[i])))
        {
            char *s = NULL;
            if (argv[i][1] == '-')
                s = argv[i][0] + strchr(argv[i], '=') + sizeof(char);
            else
                s = argv[(++i)];
            /*
             * parse the value for our file system size (if using a file on an
             * existing file system) allowing for suffixes: MB, GB, TB, PB and
             * EB - sizes less than 1MB or greater than an Exbibyte are not yet
             * supported
             */
            char *f;
            a.size = strtol(s, &f, 0);
            switch (toupper(f[0]))
            {
                case 'E':
                    a.size *= KILOBYTE; /* Ratio between EB and PB (ditto below) */
                case 'P':
                    a.size *= KILOBYTE;
                case 'T':
                    a.size *= KILOBYTE;
                case 'G':
                    a.size *= KILOBYTE;
                case 'M':
                case '\0':
                    a.size *= MEGABYTE;
                    break;
                default:
                    die("unknown size suffix %c", f[0]);
            }
>>>>>>> 10f7212f

		}
		else if (!is_stegfs() && (!strcmp("--force", argv[i]) || !strcmp("-f", argv[i])))
			a.force = true;
		else if (!is_stegfs() && (!strcmp("--rewrite-sb", argv[i]) || !strcmp("-r", argv[i])))
			a.rewrite_sb = true;
		else if (!is_stegfs() && (!strcmp("--dry-run", argv[i]) || !strcmp("-d", argv[i])))
			a.dry_run = true;
		else
		{
			struct stat s;
			memset(&s, 0x00, sizeof s);
			stat(argv[i], &s);
			switch (s.st_mode & S_IFMT)
			{
				case S_IFBLK:
				case S_IFLNK:
				case S_IFREG:
					a.fs = strdup(argv[i]);
					if (is_stegfs())
						argv[i] = "-s";
					break;
				case S_IFDIR:
					a.mount = strdup(argv[i]);
					break;
				default:
					if (!is_stegfs())
						a.fs = strdup(argv[i]);
					else if (fuse)
					{
						fuse[j] = argv[i];
						j++;
					}
					break;
			}
		}
	}

	return a;
}

static void print_version(void)
{
	char *name = is_stegfs() ? STEGFS_NAME : MKFS_NAME;
	char *git = strndup(GIT_COMMIT, GIT_COMMIT_LENGTH);
	fprintf(stderr, _("%s version: %s\n%*s built on: %s %s\n%*s git commit: %s\n"), name, STEGFS_VERSION, (int)strlen(name) - 1, "", __DATE__, __TIME__, (int)strlen(name) - 3, "", git);
	free(git);
	return;
}

static void print_usage(void)
{
	char *name = is_stegfs() ? STEGFS_NAME : MKFS_NAME;
	char *usage = is_stegfs() ? STEGFS_USAGE : MKFS_USAGE;
	fprintf(stderr, _("Usage:\n  %s %s\n"), name, usage);
	return;
}

static void print_help(void)
{
	print_version();
	fprintf(stderr, "\n");
	print_usage();
	fprintf(stderr, "\n");
	fprintf(stderr, _("Options:\n"));
	fprintf(stderr, _("  -h, --help                   Display this message\n"));
	fprintf(stderr, _("  -l, --licence                Display GNU GPL v3 licence header\n"));
	fprintf(stderr, _("  -v, --version                Display application version\n"));
	fprintf(stderr, _("  -c, --cipher=<algorithm>     Algorithm to use to encrypt data\n"));
	fprintf(stderr, _("  -s, --hash=<algorithm>       Hash algorithm to generate key\n"));
	fprintf(stderr, _("  -m, --mode=<mode>            The encryption mode to use\n"));
	fprintf(stderr, _("  -p, --paranoid               Enable paranoia mode\n"));
	fprintf(stderr, _("  -x, --duplicates             Number of times each file should be duplicated\n"));
	if (!is_stegfs())
	{
		fprintf(stderr, _("  -z, --size=<size>            Desired file system size, required when creating\n"));
		fprintf(stderr, _("                               a file system in a normal file\n"));
		fprintf(stderr, _("  -f, --force                  Force overwrite existing file, required when\n"));
		fprintf(stderr, _("                               overwriting a file system in a normal file\n"));
		fprintf(stderr, _("  -r, --rewrite-sb             Rewrite the superblock (perhaps it became corrupt)\n"));
		fprintf(stderr, _("  -d, --dry-run                Dry run - print details about the file system that\n"));
		fprintf(stderr, _("                               would have been created\n"));
	}
	fprintf(stderr, _("\nNotes:\n"));
	if (is_stegfs())
	{
		fprintf(stderr, _("  • It doesn't matter which order the file system and mount point are specified\n"));
		fprintf(stderr, _("    as stegfs will figure that out. All other options are passed to FUSE.\n"));
	}
	fprintf(stderr, _("  • If you’re feeling extra paranoid you can now disable to stegfs file\n"));
	fprintf(stderr, _("    system header. This will also disable the checks when mounting and thus\n"));
	fprintf(stderr, _("    anything could happen ;-)\n"));
	if (is_stegfs())
		fprintf(stderr, "\n");
	return;
}

extern void show_help(void)
{
	print_help();
	exit(EXIT_SUCCESS);
}

extern void show_licence(void)
{
	fprintf(stderr, _(TEXT_LICENCE));
	exit(EXIT_SUCCESS);
}

extern void show_usage(void)
{
	print_usage();
	exit(EXIT_SUCCESS);
}

extern void show_version(void)
{
	print_version();
	exit(EXIT_SUCCESS);
}

static char *extract_long_option(char *arg)
{
	char *e = strchr(arg, '=');
	if (!e)
		return NULL;
	e++;
	return strdup(e);
}<|MERGE_RESOLUTION|>--- conflicted
+++ resolved
@@ -44,7 +44,6 @@
 
 extern args_t init(int argc, char **argv, char **fuse)
 {
-<<<<<<< HEAD
 	args_t a = { NULL,
 				 NULL,
 				 DEFAULT_CIPHER,
@@ -149,113 +148,6 @@
 				default:
 					die("unknown size suffix %c", f[0]);
 			}
-=======
-    args_t a = { NULL,
-                 NULL,
-                 DEFAULT_CIPHER,
-                 DEFAULT_MODE,
-                 DEFAULT_HASH,
-                 DEFAULT_COPIES,
-                 0,
-                 false,
-                 false,
-                 false,
-                 false,
-                 false
-    };
-    /*
-     * parse commandline arguments
-     */
-    for (int i = 1, j = 1; i < argc; i++)
-    {
-        if (!strcmp("--version", argv[i]) || !strcmp("-v", argv[i]))
-            show_version();
-        else if (!strcmp("--licence", argv[i]) || !strcmp("-l", argv[i]))
-            show_licence();
-        else if (!strcmp("--help", argv[i]) || !strcmp("-h", argv[i]))
-        {
-            if (is_stegfs())
-                print_help();
-            else
-                show_help();
-            a.help = true;
-            if (fuse)
-            {
-                fuse[j] = "-h";
-                j++;
-            }
-        }
-        else if (!strcmp("--cipher", argv[i]) || !strcmp("-c", argv[i]))
-        {
-            if (argv[i][1] == '-')
-            {
-                char *x = extract_long_option(argv[i]);
-                a.cipher = cipher_id_from_name(x);
-                free(x);
-            }
-            else
-                a.cipher = cipher_id_from_name(argv[(++i)]);
-        }
-        else if (!strcmp("--hash", argv[i]) || !strcmp("-h", argv[i]))
-        {
-            if (argv[i][1] == '-')
-            {
-                char *x = extract_long_option(argv[i]);
-                a.hash = hash_id_from_name(x);
-                free(x);
-            }
-            else
-                a.hash = hash_id_from_name(argv[(++i)]);
-        }
-        else if (!strcmp("--mode", argv[i]) || !strcmp("-m", argv[i]))
-        {
-            if (argv[i][1] == '-')
-            {
-                char *x = extract_long_option(argv[i]);
-                a.mode = mode_id_from_name(x);
-                free(x);
-            }
-            else
-                a.mode = mode_id_from_name(argv[(++i)]);
-        }
-        else if (!strcmp("--paranoid", argv[i]) || !strcmp("-p", argv[i]))
-            a.paranoid = true;
-        else if (!strcmp("--duplicates", argv[i]) || !strcmp("-x", argv[i]))
-            a.duplicates = true;
-        else if (!is_stegfs() && (!strcmp("--size", argv[i]) || !strcmp("-z", argv[i])))
-        {
-            char *s = NULL;
-            if (argv[i][1] == '-')
-                s = argv[i][0] + strchr(argv[i], '=') + sizeof(char);
-            else
-                s = argv[(++i)];
-            /*
-             * parse the value for our file system size (if using a file on an
-             * existing file system) allowing for suffixes: MB, GB, TB, PB and
-             * EB - sizes less than 1MB or greater than an Exbibyte are not yet
-             * supported
-             */
-            char *f;
-            a.size = strtol(s, &f, 0);
-            switch (toupper(f[0]))
-            {
-                case 'E':
-                    a.size *= KILOBYTE; /* Ratio between EB and PB (ditto below) */
-                case 'P':
-                    a.size *= KILOBYTE;
-                case 'T':
-                    a.size *= KILOBYTE;
-                case 'G':
-                    a.size *= KILOBYTE;
-                case 'M':
-                case '\0':
-                    a.size *= MEGABYTE;
-                    break;
-                default:
-                    die("unknown size suffix %c", f[0]);
-            }
->>>>>>> 10f7212f
-
 		}
 		else if (!is_stegfs() && (!strcmp("--force", argv[i]) || !strcmp("-f", argv[i])))
 			a.force = true;
@@ -320,33 +212,33 @@
 	print_usage();
 	fprintf(stderr, "\n");
 	fprintf(stderr, _("Options:\n"));
-	fprintf(stderr, _("  -h, --help                   Display this message\n"));
-	fprintf(stderr, _("  -l, --licence                Display GNU GPL v3 licence header\n"));
-	fprintf(stderr, _("  -v, --version                Display application version\n"));
-	fprintf(stderr, _("  -c, --cipher=<algorithm>     Algorithm to use to encrypt data\n"));
-	fprintf(stderr, _("  -s, --hash=<algorithm>       Hash algorithm to generate key\n"));
-	fprintf(stderr, _("  -m, --mode=<mode>            The encryption mode to use\n"));
-	fprintf(stderr, _("  -p, --paranoid               Enable paranoia mode\n"));
-	fprintf(stderr, _("  -x, --duplicates             Number of times each file should be duplicated\n"));
+	fprintf(stderr, _("  -h, --help				   Display this message\n"));
+	fprintf(stderr, _("  -l, --licence				Display GNU GPL v3 licence header\n"));
+	fprintf(stderr, _("  -v, --version				Display application version\n"));
+	fprintf(stderr, _("  -c, --cipher=<algorithm>	 Algorithm to use to encrypt data\n"));
+	fprintf(stderr, _("  -s, --hash=<algorithm>	   Hash algorithm to generate key\n"));
+	fprintf(stderr, _("  -m, --mode=<mode>			The encryption mode to use\n"));
+	fprintf(stderr, _("  -p, --paranoid			   Enable paranoia mode\n"));
+	fprintf(stderr, _("  -x, --duplicates			 Number of times each file should be duplicated\n"));
 	if (!is_stegfs())
 	{
-		fprintf(stderr, _("  -z, --size=<size>            Desired file system size, required when creating\n"));
-		fprintf(stderr, _("                               a file system in a normal file\n"));
-		fprintf(stderr, _("  -f, --force                  Force overwrite existing file, required when\n"));
-		fprintf(stderr, _("                               overwriting a file system in a normal file\n"));
-		fprintf(stderr, _("  -r, --rewrite-sb             Rewrite the superblock (perhaps it became corrupt)\n"));
-		fprintf(stderr, _("  -d, --dry-run                Dry run - print details about the file system that\n"));
-		fprintf(stderr, _("                               would have been created\n"));
+		fprintf(stderr, _("  -z, --size=<size>			Desired file system size, required when creating\n"));
+		fprintf(stderr, _("							   a file system in a normal file\n"));
+		fprintf(stderr, _("  -f, --force				  Force overwrite existing file, required when\n"));
+		fprintf(stderr, _("							   overwriting a file system in a normal file\n"));
+		fprintf(stderr, _("  -r, --rewrite-sb			 Rewrite the superblock (perhaps it became corrupt)\n"));
+		fprintf(stderr, _("  -d, --dry-run				Dry run - print details about the file system that\n"));
+		fprintf(stderr, _("							   would have been created\n"));
 	}
 	fprintf(stderr, _("\nNotes:\n"));
 	if (is_stegfs())
 	{
 		fprintf(stderr, _("  • It doesn't matter which order the file system and mount point are specified\n"));
-		fprintf(stderr, _("    as stegfs will figure that out. All other options are passed to FUSE.\n"));
+		fprintf(stderr, _("	as stegfs will figure that out. All other options are passed to FUSE.\n"));
 	}
 	fprintf(stderr, _("  • If you’re feeling extra paranoid you can now disable to stegfs file\n"));
-	fprintf(stderr, _("    system header. This will also disable the checks when mounting and thus\n"));
-	fprintf(stderr, _("    anything could happen ;-)\n"));
+	fprintf(stderr, _("	system header. This will also disable the checks when mounting and thus\n"));
+	fprintf(stderr, _("	anything could happen ;-)\n"));
 	if (is_stegfs())
 		fprintf(stderr, "\n");
 	return;
